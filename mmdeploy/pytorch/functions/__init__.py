--- conflicted
+++ resolved
@@ -1,35 +1,22 @@
 # Copyright (c) OpenMMLab. All rights reserved.
-<<<<<<< HEAD
-=======
 from . import multi_head_attention_forward
->>>>>>> ea7706cb
 from .adaptive_pool import (adaptive_avg_pool2d__default,
                             adaptive_avg_pool2d__ncnn)
 from .atan2 import atan2__default
 from .chunk import chunk__ncnn, chunk__torchscript
-<<<<<<< HEAD
-from .expand import expand__ncnn
-=======
 from .clip import clip__coreml
 from .expand import expand__ncnn
 from .flatten import flatten__coreml
->>>>>>> ea7706cb
 from .getattribute import tensor__getattribute__ncnn
 from .group_norm import group_norm__ncnn
 from .interpolate import interpolate__ncnn, interpolate__tensorrt
 from .linear import linear__ncnn
 from .masked_fill import masked_fill__onnxruntime
-<<<<<<< HEAD
-from .normalize import normalize__ncnn
-from .repeat import tensor__repeat__tensorrt
-from .size import tensor__size__ncnn
-=======
 from .mod import mod__tensorrt
 from .normalize import normalize__ncnn
 from .repeat import tensor__repeat__tensorrt
 from .size import tensor__size__ncnn
 from .tensor_getitem import tensor__getitem__ascend
->>>>>>> ea7706cb
 from .tensor_setitem import tensor__setitem__default
 from .topk import topk__dynamic, topk__tensorrt
 from .triu import triu__default
@@ -40,13 +27,8 @@
     'tensor__size__ncnn', 'topk__dynamic', 'topk__tensorrt', 'chunk__ncnn',
     'triu__default', 'atan2__default', 'normalize__ncnn', 'expand__ncnn',
     'chunk__torchscript', 'masked_fill__onnxruntime',
-<<<<<<< HEAD
-    'tensor__setitem__default', 'adaptive_avg_pool2d__ncnn',
-    'adaptive_avg_pool2d__default'
-=======
     'tensor__setitem__default', 'tensor__getitem__ascend',
     'adaptive_avg_pool2d__default', 'adaptive_avg_pool2d__ncnn',
     'multi_head_attention_forward', 'flatten__coreml', 'clip__coreml',
     'mod__tensorrt'
->>>>>>> ea7706cb
 ]