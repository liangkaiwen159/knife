# Copyright (c) OpenMMLab. All rights reserved.
import torch
from mmcv.ops import RoIAlign
from torch.autograd import Function

from mmdeploy.core.optimizers import mark
from mmdeploy.core.rewriters import FUNCTION_REWRITER
from mmdeploy.utils import get_backend
from mmdeploy.utils.constants import Backend


class MultiLevelRoiAlign(Function):
    """Create MMCVMultiLevelRoiAlign op.

    This class is used to create a MultiLevelRoiAlign in ONNX for the TensorRT
    backend.
    """

    def __init__(self) -> None:
        super().__init__()

    @staticmethod
    def symbolic(g, *args):
        """Symbolic function for creating onnx op."""
        aligned = args[-1]
        featmap_strides = args[-2]
        finest_scale = args[-3]
        roi_scale_factor = args[-4]
        sampling_ratio = args[-5]
        pool_mode = args[-6]
        pool_mode_flag = 0 if pool_mode == 'max' else 1
        output_size = args[-7]
        inputs = args[:len(featmap_strides)]
        rois = args[len(featmap_strides)]
        return g.op(
            'mmdeploy::MMCVMultiLevelRoiAlign',
            rois,
            *inputs,
            output_height_i=output_size[1],
            output_width_i=output_size[0],
            pool_mode_i=pool_mode_flag,
            sampling_ratio_i=sampling_ratio,
            roi_scale_factor_f=roi_scale_factor,
            finest_scale_i=finest_scale,
            featmap_strides_f=featmap_strides,
            aligned_i=aligned)

    @staticmethod
    def forward(g, *args):
        """Run forward."""
        # aligned = args[-1]
        featmap_strides = args[-2]
        # finest_scale = args[-3]
        # roi_scale_factor = args[-4]
        # sampling_ratio = args[-5]
        output_size = args[-7]
        inputs = args[:len(featmap_strides)]
        rois = args[len(featmap_strides)]

        num_proposals = rois.shape[0]
        channel = inputs[0].shape[1]

        return rois.new_zeros(
            (num_proposals, channel, output_size[1], output_size[0]))


@FUNCTION_REWRITER.register_rewriter(
    'mmdet.models.roi_heads.roi_extractors.'
    'single_level_roi_extractor.SingleRoIExtractor.forward',
    backend='tensorrt')
@mark('roi_extractor', inputs=['feats', 'rois'], outputs=['bbox_feats'])
def single_roi_extractor__forward__tensorrt(ctx,
                                            self,
                                            feats,
                                            rois,
                                            roi_scale_factor=None):
    """Rewrite `forward` of `SingleRoIExtractor` for TensorRT backend.

    This function uses MMCVMultiLevelRoiAlign op for TensorRT deployment.
    """
    featmap_strides = self.featmap_strides
    finest_scale = self.finest_scale

    for roi_layer in self.roi_layers:
        assert isinstance(
            roi_layer,
            RoIAlign), f'{type(roi_layer)} is not supported in TensorRT.'

    roi_layer = self.roi_layers[0]
    out_size = roi_layer.output_size
    sampling_ratio = roi_layer.sampling_ratio
    pool_mode = roi_layer.pool_mode
    aligned = roi_layer.aligned
    if roi_scale_factor is None:
        roi_scale_factor = 1.0

    featmap_strides = [float(s) for s in featmap_strides]
    return MultiLevelRoiAlign.apply(*feats, rois, out_size, pool_mode,
                                    sampling_ratio, roi_scale_factor,
                                    finest_scale, featmap_strides, aligned)


class AscendRoiExtractor(Function):
    """Create AscendRoiExtractor op.

    This class is used to create a AscendRoiExtractor in ONNX for the Ascend
    backend.
    """

    @staticmethod
    def symbolic(g, *args):
        """Symbolic function for creating onnx op."""
        aligned = args[-1]
        featmap_strides = [1 / stride for stride in args[-2]]
        finest_scale = args[-3]
        roi_scale_factor = args[-4]
        sampling_ratio = args[-5]
        pool_mode = args[-6]
        output_size = args[-7]
        inputs = args[:len(featmap_strides)]
        rois = args[len(featmap_strides)]

        return g.op(
            'mmdeploy::RoiExtractor',
            *inputs,
            rois,
            pooled_height_i=output_size[1],
            pooled_width_i=output_size[0],
            pool_mode_s=pool_mode,
            sample_num_i=sampling_ratio,
            roi_scale_factor_f=roi_scale_factor,
            finest_scale_i=finest_scale,
            spatial_scale_f=featmap_strides,
            aligned_i=aligned,
            outputs=1)

    @staticmethod
    def forward(ctx, *args):
        """Run forward."""
        # aligned = args[-1]
        featmap_strides = args[-2]
        # finest_scale = args[-3]
        # roi_scale_factor = args[-4]
        # sampling_ratio = args[-5]
        output_size = args[-7]
        inputs = args[:len(featmap_strides)]
        rois = args[len(featmap_strides)]

        num_proposals = rois.shape[0]
        channel = inputs[0].shape[1]

        return rois.new_zeros(
            (num_proposals, channel, output_size[1], output_size[0]))


@FUNCTION_REWRITER.register_rewriter(
    'mmdet.models.roi_heads.roi_extractors.'
    'single_level_roi_extractor.SingleRoIExtractor.forward',
    backend='ascend')
def single_roi_extractor__forward__ascend(ctx,
                                          self,
                                          feats,
                                          rois,
                                          roi_scale_factor=None):
    """Rewrite `forward` of `SingleRoIExtractor` for Ascend backend.

    This function uses RoiExtractor op for Ascend deployment.
    """
    featmap_strides = self.featmap_strides
    finest_scale = self.finest_scale

    for roi_layer in self.roi_layers:
        assert isinstance(
            roi_layer,
            RoIAlign), f'{type(roi_layer)} is not supported in Ascend.'

    roi_layer = self.roi_layers[0]
    out_size = roi_layer.output_size
    sampling_ratio = roi_layer.sampling_ratio
    pool_mode = roi_layer.pool_mode
    aligned = roi_layer.aligned
    if roi_scale_factor is None:
        roi_scale_factor = 1.0

    featmap_strides = [float(s) for s in featmap_strides]
    return AscendRoiExtractor.apply(*feats, rois, out_size, pool_mode,
                                    sampling_ratio, roi_scale_factor,
                                    finest_scale, featmap_strides, aligned)


@FUNCTION_REWRITER.register_rewriter(
    func_name='mmdet.models.roi_heads.SingleRoIExtractor.forward')
@mark('roi_extractor', inputs=['feats', 'rois'], outputs=['bbox_feats'])
def single_roi_extractor__forward(ctx,
                                  self,
                                  feats,
                                  rois,
                                  roi_scale_factor=None):
    """Rewrite `forward` of SingleRoIExtractor for default backend.

    Rewrite this function to:
    1. enable exporting to IR even though the input
    image contains no targets. Note that, `ScatterND` of onnx may conflict with
    `Reshape` if a tensor have a dim size of 0. Thus, we have to cat zeros to
    the dim 0 of `roi_feats` and recover back after all roi align finished.

    2. this function adds mark for roi_extractor forward and remove
    unnecessary code of origin forward function when using ONNX as IR.

    3. use the roi align in torhcvision to accelerate the inference.
    """
    backend = get_backend(ctx.cfg)
    out_size = self.roi_layers[0].output_size
    num_levels = len(feats)
    roi_feats = feats[0].new_zeros(rois.shape[0], self.out_channels, *out_size)
    if num_levels == 1:
        assert len(rois) > 0, 'The number of rois should be positive'
<<<<<<< HEAD
        if backend == Backend.TORCHSCRIPT:
=======
        if backend == Backend.TORCHSCRIPT or backend == Backend.COREML:
>>>>>>> ea7706cb
            self.roi_layers[0].use_torchvision = True
        return self.roi_layers[0](feats[0], rois)

    target_lvls = self.map_roi_levels(rois, num_levels)

    if roi_scale_factor is not None:
        rois = self.roi_rescale(rois, roi_scale_factor)

    # concate zeros to rois and roi_feats for empty tensor cases
    roi_feats = torch.cat(
        (roi_feats.new_zeros(num_levels * 2,
                             *roi_feats.shape[-3:]), roi_feats))
    rois = torch.cat((rois.new_zeros(num_levels * 2, 5), rois))
    _tmp = torch.linspace(
        0,
        num_levels - 1,
        num_levels,
        dtype=target_lvls.dtype,
        device=target_lvls.device)
    target_lvls = torch.cat((_tmp, _tmp, target_lvls))
    for i in range(num_levels):
        mask = target_lvls == i
        inds = mask.nonzero(as_tuple=False).squeeze(1)
        rois_t = rois[inds]
        # use the roi align in torhcvision
        if backend == Backend.TORCHSCRIPT or backend == Backend.COREML:
            self.roi_layers[i].use_torchvision = True
        roi_feats_t = self.roi_layers[i](feats[i], rois_t)
        roi_feats[inds] = roi_feats_t
    # slice to recover original size
    roi_feats = roi_feats[num_levels * 2:]
    return roi_feats


class SingleRoIExtractorOpenVINO(Function):
    """This class adds support for ExperimentalDetectronROIFeatureExtractor
    when exporting to OpenVINO.

    The `forward` method returns the original output, which is calculated in
    advance and added to the SingleRoIExtractorOpenVINO class. In addition, the
    list of arguments is changed here to be more suitable for
    ExperimentalDetectronROIFeatureExtractor.
    """

    def __init__(self) -> None:
        super().__init__()

    @staticmethod
    def forward(g, output_size, featmap_strides, sample_num, rois, *feats):
        return SingleRoIExtractorOpenVINO.origin_output

    @staticmethod
    def symbolic(g, output_size, featmap_strides, sample_num, rois, *feats):
        from torch.onnx.symbolic_helper import _slice_helper
        rois = _slice_helper(g, rois, axes=[1], starts=[1], ends=[5])
        domain = 'org.openvinotoolkit'
        op_name = 'ExperimentalDetectronROIFeatureExtractor'
        roi_feats = g.op(
            f'{domain}::{op_name}',
            rois,
            *feats,
            output_size_i=output_size,
            pyramid_scales_i=featmap_strides,
            sampling_ratio_i=sample_num,
            image_id_i=0,
            distribute_rois_between_levels_i=1,
            preserve_rois_order_i=0,
            aligned_i=1,
            outputs=1)
        return roi_feats


@FUNCTION_REWRITER.register_rewriter(
    'mmdet.models.roi_heads.roi_extractors.'
    'single_level_roi_extractor.SingleRoIExtractor.forward',
    backend='openvino')
def single_roi_extractor__forward__openvino(ctx,
                                            self,
                                            feats,
                                            rois,
                                            roi_scale_factor=None):
    """Replaces SingleRoIExtractor with SingleRoIExtractorOpenVINO when
    exporting to OpenVINO.

    This function uses ExperimentalDetectronROIFeatureExtractor for OpenVINO.
    """

    # Adding original output to SingleRoIExtractorOpenVINO.
    state = torch._C._get_tracing_state()
    origin_output = ctx.origin_func(self, feats, rois, roi_scale_factor)
    setattr(SingleRoIExtractorOpenVINO, 'origin_output', origin_output)
    torch._C._set_tracing_state(state)

    output_size = self.roi_layers[0].output_size[0]
    featmap_strides = self.featmap_strides
    sample_num = self.roi_layers[0].sampling_ratio

    args = (output_size, featmap_strides, sample_num, rois, *feats)
    result = SingleRoIExtractorOpenVINO.apply(*args)
    return result


@FUNCTION_REWRITER.register_rewriter(
    func_name='mmdet.models.roi_heads.SingleRoIExtractor.forward',
    backend=Backend.COREML.value)
@mark('roi_extractor', inputs=['feats', 'rois'], outputs=['bbox_feats'])
def single_roi_extractor__forward__coreml(ctx,
                                          self,
                                          feats,
                                          rois,
                                          roi_scale_factor=None):
    """Rewrite `forward` of SingleRoIExtractor for coreml."""
    out_size = self.roi_layers[0].output_size
    num_levels = len(feats)
    roi_feats = feats[0].new_zeros(rois.shape[0], self.out_channels, *out_size)
    if num_levels == 1:
        assert len(rois) > 0, 'The number of rois should be positive'
        self.roi_layers[0].use_torchvision = True
        return self.roi_layers[0](feats[0], rois)

    target_lvls = self.map_roi_levels(rois, num_levels)

    if roi_scale_factor is not None:
        rois = self.roi_rescale(rois, roi_scale_factor)

    for i in range(num_levels):
        mask = target_lvls == i
        # inds = mask.nonzero(as_tuple=False).squeeze(1)
        rois_t = rois * mask.unsqueeze(-1)
        # use the roi align in torhcvision
        self.roi_layers[i].use_torchvision = True
        roi_feats_t = self.roi_layers[i](feats[i], rois_t)
        roi_feats = roi_feats + roi_feats_t * (rois_t[:, -1] > 0).reshape(
            -1, 1, 1, 1)
    # slice to recover original size
    return roi_feats<|MERGE_RESOLUTION|>--- conflicted
+++ resolved
@@ -215,11 +215,7 @@
     roi_feats = feats[0].new_zeros(rois.shape[0], self.out_channels, *out_size)
     if num_levels == 1:
         assert len(rois) > 0, 'The number of rois should be positive'
-<<<<<<< HEAD
-        if backend == Backend.TORCHSCRIPT:
-=======
         if backend == Backend.TORCHSCRIPT or backend == Backend.COREML:
->>>>>>> ea7706cb
             self.roi_layers[0].use_torchvision = True
         return self.roi_layers[0](feats[0], rois)
 
