# Copyright (c) OpenMMLab. All rights reserved.
import tempfile

import onnx
import pytest
import torch
from mmengine import Config

from mmdeploy.core import RewriterContext

onnx_file = tempfile.NamedTemporaryFile(suffix='onnx').name


@pytest.fixture(autouse=False, scope='function')
def prepare_symbolics():
    context = RewriterContext(
        Config(
            dict(
                onnx_config=dict(
                    type='onnx',
                    export_params=True,
                    keep_initializers_as_inputs=False,
                    opset_version=11,
                    save_file='end2end.onnx',
                    input_names=['input'],
                    output_names=['output'],
                    input_shape=None),
                backend_config=dict(type='tensorrt'))),
        'tensorrt',
        opset=11)
    context.enter()
    yield

    context.exit()


@pytest.fixture(autouse=False, scope='function')
def prepare_symbolics_ncnn():
    context = RewriterContext(
        Config({'backend_config': {
            'type': 'ncnn'
        }}), 'ncnn', opset=11)
    context.enter()

    yield

    context.exit()


class OpModel(torch.nn.Module):

    def __init__(self, func, *args):
        super().__init__()
        self._func = func
        self._arg_tuple = args

    def forward(self, x):
        return self._func(x, *self._arg_tuple)


def get_model_onnx_nodes(model, x, onnx_file=onnx_file):
    torch.onnx.export(model, x, onnx_file, opset_version=11)
    onnx_model = onnx.load(onnx_file)
    nodes = onnx_model.graph.node
    return nodes


@pytest.mark.usefixtures('prepare_symbolics')
class TestAdaptivePool:

    def test_adaptive_pool_2d_global(self):
        x = torch.rand(2, 2, 2)
        model = OpModel(torch.nn.functional.adaptive_avg_pool2d, [1, 1]).eval()
        nodes = get_model_onnx_nodes(model, x)
        assert nodes[0].op_type == 'GlobalAveragePool'

    def test_adaptive_pool_2d(self):
        x = torch.rand(2, 2, 2)
        model = OpModel(torch.nn.functional.adaptive_avg_pool2d, [2, 2]).eval()
        nodes = get_model_onnx_nodes(model, x)
        assert nodes[-1].op_type == 'AveragePool'


@pytest.mark.usefixtures('prepare_symbolics_ncnn')
def test_adaptive_pool_2d_ncnn():
    x = torch.rand(2, 2, 2)
    model = OpModel(torch.nn.functional.adaptive_avg_pool2d,
                    torch.tensor([2, 2], dtype=torch.int64)).eval()
    nodes = get_model_onnx_nodes(model, x)
    assert nodes[1].op_type == 'AdaptiveAvgPool2d'
    assert nodes[1].domain == 'mmdeploy'


@pytest.mark.usefixtures('prepare_symbolics')
def test_grid_sampler():
    x = torch.rand(1, 1, 2, 2)
    flow = torch.zeros([1, 2, 2, 2])
    model = OpModel(torch.grid_sampler, flow, 0, 0, False).eval()
    nodes = get_model_onnx_nodes(model, x)
    assert nodes[1].op_type == 'grid_sampler'
    assert nodes[1].domain == 'mmdeploy'


@pytest.mark.usefixtures('prepare_symbolics')
def test_roll():
    x = torch.rand(1, 4, 4, 4)
    shifts = [1, 1, 1]
    dims = [3, 3, 3]
    model = OpModel(torch.roll, shifts, dims).eval()
    nodes = get_model_onnx_nodes(model, x)
    assert nodes[-2].op_type == 'Slice'
    assert nodes[-1].op_type == 'Concat'


@pytest.mark.usefixtures('prepare_symbolics')
def test_instance_norm():
    x = torch.rand(1, 2, 2, 2)
    model = OpModel(torch.group_norm, 1, torch.rand([2]), torch.rand([2]),
                    1e-05).eval()
    nodes = get_model_onnx_nodes(model, x)
    assert nodes[4].op_type == 'TRTInstanceNormalization'
    assert nodes[4].domain == 'mmdeploy'


@pytest.mark.usefixtures('prepare_symbolics_ncnn')
class TestLinear:

    def check(self, nodes):
        print(nodes)
        exist = False
        for node in nodes:
            if node.op_type in ['Gemm', 'MatMul']:
                exist = True
                break

        assert exist is True

    def test_normal(self):
        x = torch.rand(1, 2, 3)
        w = torch.rand(2, 3)
        bias = torch.rand(2)
        model = OpModel(torch.nn.functional.linear, w, bias).eval()
        nodes = get_model_onnx_nodes(model, x)
        self.check(nodes)

    def test_no_bias(self):
        x = torch.rand(1, 2, 3)
        w = torch.rand(2, 3)
        model = OpModel(torch.nn.functional.linear, w).eval()
        nodes = get_model_onnx_nodes(model, x)
        self.check(nodes)


@pytest.mark.usefixtures('prepare_symbolics')
class TestSqueeze:

    def test_squeeze_default(self):
        x = torch.rand(1, 1, 2, 2)
        model = OpModel(torch.squeeze)
        nodes = get_model_onnx_nodes(model, x)
        assert nodes[0].attribute[0].ints == [0, 1]
        assert nodes[0].op_type == 'Squeeze'

    def test_squeeze(self):
        x = torch.rand(1, 1, 2, 2)
        model = OpModel(torch.squeeze, 0)
        nodes = get_model_onnx_nodes(model, x)
        assert nodes[0].attribute[0].ints == [0]
        assert nodes[0].op_type == 'Squeeze'


@pytest.mark.usefixtures('prepare_symbolics')
def test_hardsigmoid():
    x = torch.rand(1, 2, 3, 4)
    model = torch.nn.Hardsigmoid().eval()
    nodes = get_model_onnx_nodes(model, x)
    assert nodes[0].op_type == 'HardSigmoid'


@pytest.mark.usefixtures('prepare_symbolics')
<<<<<<< HEAD
def test_prepare_onnx_paddings__tensorrt():
    x = torch.rand(1, 4, 8, 8)
    model = torch.onnx.symbolic_opset11._prepare_onnx_paddings()
    nodes = get_model_onnx_nodes(model, x, (0, 1, 0, 1))
    assert nodes[-1].op_type == 'Cast'
    assert nodes[-2].op_type == 'Concat'
=======
def test_layer_norm():
    x = torch.rand(2, 1, 4)
    model = torch.nn.LayerNorm(4).eval()
    torch.onnx.export(model, x, onnx_file, opset_version=11)
    onnx_model = onnx.load(onnx_file)
    graph = onnx_model.graph
    output = graph.output[0]
    dim = output.type.tensor_type.shape.dim
    assert dim[0].dim_value == 2
    assert dim[1].dim_value == 1
    assert dim[2].dim_value == 4
>>>>>>> ea7706cb
<|MERGE_RESOLUTION|>--- conflicted
+++ resolved
@@ -178,14 +178,14 @@
 
 
 @pytest.mark.usefixtures('prepare_symbolics')
-<<<<<<< HEAD
 def test_prepare_onnx_paddings__tensorrt():
     x = torch.rand(1, 4, 8, 8)
     model = torch.onnx.symbolic_opset11._prepare_onnx_paddings()
     nodes = get_model_onnx_nodes(model, x, (0, 1, 0, 1))
     assert nodes[-1].op_type == 'Cast'
     assert nodes[-2].op_type == 'Concat'
-=======
+
+
 def test_layer_norm():
     x = torch.rand(2, 1, 4)
     model = torch.nn.LayerNorm(4).eval()
@@ -196,5 +196,4 @@
     dim = output.type.tensor_type.shape.dim
     assert dim[0].dim_value == 2
     assert dim[1].dim_value == 1
-    assert dim[2].dim_value == 4
->>>>>>> ea7706cb
+    assert dim[2].dim_value == 4